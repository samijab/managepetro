from dotenv import load_dotenv
import os
from google import genai
<<<<<<< HEAD
import requests
from datetime import datetime 
#imports gemeni key
=======
from google.genai import types

# imports gemini key
>>>>>>> 5d04ac47
load_dotenv()

client = genai.Client(api_key=os.getenv("gemenikey"))

geminiTest = client.models.generate_content(
    model="gemini-2.5-flash",
    contents="explain traffic patterns in vancouver bc",
    config=types.GenerateContentConfig(temperature=0.3, max_output_tokens=1024),
)

<<<<<<< HEAD
print(gemeniTest.text)

#WEATHER API
API_KEY = "d001fb8e247c4e4ab1b40950251010"

def get_weather(city):
    if city is None or not str(city).strip():
        raise ValueError("City parameter must not be None or empty.")
    url = f"https://api.weatherapi.com/v1/current.json?key={API_KEY}&q={city}"
    response = requests.get(url)

    if response.status_code == 200:
        data = response.json()
        return {
            "temp_c": data["current"]["temp_c"],
            "condition": data["current"]["condition"]["text"],
            "wind_kph": data["current"]["wind_kph"]
        }

    else:
        raise Exception(f"Weather API error: {response.status_code} {response.text}")
    

#Routes 
TOMTOM_API_KEY = "swR56X5HtTayLAASqunc560B2xErmQFq"

def calculate_route(origin,destination, waypoints=None, **options):
    """
    Call TomTom’s Calculate Route API.
    
    origin: tuple (lat, lon)
    destination: tuple (lat, lon)
    waypoints: list of (lat, lon) intermediate points, or None
    options: extra params like travelMode, routeType, traffic, etc.
    
    Returns: parsed JSON, or raises exception
    """

    # Build the locations path
    # E.g. "lat1,lon1:lat2,lon2" or with waypoints "lat1,lon1:wp1_lat,wp1_lon:...:lat2,lon2"
    parts = []
    parts.append(f"{origin[0]},{origin[1]}")
    if waypoints:
        for wp in waypoints:
            parts.append(f"{wp[0]},{wp[1]}")
    parts.append(f"{destination[0]},{destination[1]}")
    locations = ":".join(parts)
    
    base_url = "https://api.tomtom.com/routing/1/calculateRoute"
    content_type = "json"  # we want JSON response
    url = f"{base_url}/{locations}/{content_type}"
    
    # Prepare query parameters
    params = {
        "key": TOMTOM_API_KEY,
        # you can include defaults or allow override via options
        "traffic": True,
        "routeType": "fastest",
    }
    # Add/override with options provided
    for k, v in options.items():
        params[k] = v
    
    resp = requests.get(url, params=params)
    if resp.status_code != 200:
        raise Exception(f"TomTom API error {resp.status_code}: {resp.text}")
    
    data = resp.json()
    # Optionally verify the structure
    return data

#range
def calculate_reachable_range(origin, budget_value, budget_type="distance", **options):
    """
    Call TomTom's Calculate Reachable Range API.
    
    origin: tuple (lat, lon)
    budget_type: one of "distance", "time", "fuel", "energy"
    budget_value: the numeric value for that budget
    options: other optional parameters (routeType, travelMode, consumption model, etc.)
    
    Returns parsed JSON response or raises on error.
    """
    # Build path part: origin point
    # Format: {lat},{lon}
    origin_str = f"{origin[0]},{origin[1]}"
    base_url = "https://api.tomtom.com/routing/1/calculateReachableRange"
    content_type = "json"
    url = f"{base_url}/{origin_str}/{content_type}"

    # Build query parameters
    params = {
        "key": TOMTOM_API_KEY
    }

    # Set exactly one budget parameter
    if budget_type == "distance":
        params["distanceBudgetInMeters"] = budget_value
    elif budget_type == "time":
        params["timeBudgetInSec"] = budget_value
    elif budget_type == "fuel":
        params["fuelBudgetInLiters"] = budget_value
    elif budget_type == "energy":
        params["energyBudgetInkWh"] = budget_value
    else:
        raise ValueError("Invalid budget_type — must be one of distance, time, fuel, energy")

    # Add the optional parameters the user passed
    for k, v in options.items():
        params[k] = v

    response = requests.get(url, params=params)
    if response.status_code != 200:
        raise Exception(f"TomTom reachable range API error {response.status_code}: {response.text}")

    return response.json()
=======
print(geminiTest.text)
>>>>>>> 5d04ac47
<|MERGE_RESOLUTION|>--- conflicted
+++ resolved
@@ -1,15 +1,9 @@
 from dotenv import load_dotenv
 import os
 from google import genai
-<<<<<<< HEAD
 import requests
 from datetime import datetime 
 #imports gemeni key
-=======
-from google.genai import types
-
-# imports gemini key
->>>>>>> 5d04ac47
 load_dotenv()
 
 client = genai.Client(api_key=os.getenv("gemenikey"))
@@ -20,7 +14,6 @@
     config=types.GenerateContentConfig(temperature=0.3, max_output_tokens=1024),
 )
 
-<<<<<<< HEAD
 print(gemeniTest.text)
 
 #WEATHER API
@@ -136,7 +129,4 @@
     if response.status_code != 200:
         raise Exception(f"TomTom reachable range API error {response.status_code}: {response.text}")
 
-    return response.json()
-=======
-print(geminiTest.text)
->>>>>>> 5d04ac47
+    return response.json()