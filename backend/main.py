from typing import Union
from fastapi import FastAPI, HTTPException
from pydantic import BaseModel, Field, ConfigDict

# Import your services
from services.llm_service import LLMService
from services.api_utils import get_weather, calculate_route, calculate_reachable_range

<<<<<<< HEAD
=======

app = FastAPI(
    title="Manage Petro API",
    description="API for managing fuel delivery operations with AI-powered route optimization",
    version="1.0.0",
)
>>>>>>> 5d04ac47

# Initialize services
llm_service = LLMService()


# Pydantic models for request/response (Updated for Pydantic v2)
class RouteRequest(BaseModel):
    model_config = ConfigDict(
        str_strip_whitespace=True, validate_assignment=True, extra="forbid"
    )

    from_location: str = Field(
        ..., min_length=2, max_length=100, description="Starting location"
    )
    to_location: str = Field(
        ..., min_length=2, max_length=100, description="Destination location"
    )
    llm_model: str = Field(default="gemini-2.5-flash", description="AI model to use")
    use_ai_optimization: bool = Field(
        default=True, description="Enable AI-powered optimization"
    )


class WeatherRequest(BaseModel):
    model_config = ConfigDict(str_strip_whitespace=True)

    city: str = Field(
        ..., min_length=1, max_length=50, description="City name for weather data"
    )


class TomTomRouteRequest(BaseModel):
    model_config = ConfigDict(validate_assignment=True)

    origin_lat: float = Field(..., ge=-90, le=90, description="Origin latitude")
    origin_lon: float = Field(..., ge=-180, le=180, description="Origin longitude")
    dest_lat: float = Field(..., ge=-90, le=90, description="Destination latitude")
    dest_lon: float = Field(..., ge=-180, le=180, description="Destination longitude")
    travel_mode: str = Field(default="car", description="Travel mode")
    route_type: str = Field(default="fastest", description="Route optimization type")


class ReachableRangeRequest(BaseModel):
    model_config = ConfigDict(validate_assignment=True)

    origin_lat: float = Field(..., ge=-90, le=90, description="Origin latitude")
    origin_lon: float = Field(..., ge=-180, le=180, description="Origin longitude")
    budget_value: float = Field(
        ..., gt=0, description="Budget value for range calculation"
    )
    budget_type: str = Field(
        default="distance",
        pattern="^(distance|time|fuel|energy)$",
        description="Budget type",
    )


# Existing endpoints (keep unchanged)
@app.get("/")
def read_root():
    return {"Hello": "World"}


@app.get("/items/{item_id}")
def read_item(item_id: int, q: Union[str, None] = None):
    return {"item_id": item_id, "q": q}
<<<<<<< HEAD
=======


@app.post("/api/routes/optimize")
async def optimize_route_ai(request: RouteRequest):
    """AI-powered route optimization using markdown-refined prompts"""
    try:
        if request.use_ai_optimization:
            # Use AI service with markdown refinement
            result = await llm_service.optimize_route(
                request.from_location, request.to_location, request.llm_model
            )
            return result
        else:
            # Fallback to basic response
            return {
                "message": "AI optimization disabled",
                "from_location": request.from_location,
                "to_location": request.to_location,
            }

    except Exception as e:
        raise HTTPException(status_code=500, detail=str(e))


# Weather endpoint (refactored)
@app.post("/api/weather")
def get_weather_info(request: WeatherRequest):
    """Get current weather information for a city"""
    try:
        weather_data = get_weather(request.city)
        return {"city": request.city, "weather": weather_data}
    except ValueError as e:
        raise HTTPException(status_code=400, detail=str(e))
    except Exception as e:
        raise HTTPException(status_code=500, detail=f"Weather service error: {str(e)}")


# TomTom route endpoint (refactored)
@app.post("/api/routes/tomtom")
def calculate_tomtom_route(request: TomTomRouteRequest):
    """Calculate route using TomTom API"""
    try:
        origin = (request.origin_lat, request.origin_lon)
        destination = (request.dest_lat, request.dest_lon)

        route_data = calculate_route(
            origin=origin,
            destination=destination,
            travelMode=request.travel_mode,
            routeType=request.route_type,
        )

        return {"origin": origin, "destination": destination, "route_data": route_data}

    except Exception as e:
        raise HTTPException(status_code=500, detail=f"TomTom routing error: {str(e)}")


# Reachable range endpoint (refactored)
@app.post("/api/routes/reachable-range")
def calculate_range(request: ReachableRangeRequest):
    """Calculate reachable range using TomTom API"""
    try:
        origin = (request.origin_lat, request.origin_lon)

        range_data = calculate_reachable_range(
            origin=origin,
            budget_value=request.budget_value,
            budget_type=request.budget_type,
        )

        return {
            "origin": origin,
            "budget_type": request.budget_type,
            "budget_value": request.budget_value,
            "range_data": range_data,
        }

    except ValueError as e:
        raise HTTPException(status_code=400, detail=str(e))
    except Exception as e:
        raise HTTPException(status_code=500, detail=f"Reachable range error: {str(e)}")


# Health check endpoint
@app.get("/api/health")
def health_check():
    """Health check endpoint"""
    return {
        "status": "healthy",
        "services": {
            "ai_optimization": "available",
            "weather_api": "available",
            "tomtom_routing": "available",
        },
    }
>>>>>>> 5d04ac47
<|MERGE_RESOLUTION|>--- conflicted
+++ resolved
@@ -6,15 +6,12 @@
 from services.llm_service import LLMService
 from services.api_utils import get_weather, calculate_route, calculate_reachable_range
 
-<<<<<<< HEAD
-=======
 
 app = FastAPI(
     title="Manage Petro API",
     description="API for managing fuel delivery operations with AI-powered route optimization",
     version="1.0.0",
 )
->>>>>>> 5d04ac47
 
 # Initialize services
 llm_service = LLMService()
@@ -81,8 +78,6 @@
 @app.get("/items/{item_id}")
 def read_item(item_id: int, q: Union[str, None] = None):
     return {"item_id": item_id, "q": q}
-<<<<<<< HEAD
-=======
 
 
 @app.post("/api/routes/optimize")
@@ -178,5 +173,4 @@
             "weather_api": "available",
             "tomtom_routing": "available",
         },
-    }
->>>>>>> 5d04ac47
+    }